from __future__ import print_function

try:
    # python 2
    from Queue import Empty
except:
    # python 3
    from queue import Empty

import platform
from time import sleep
import logging
import os

from IPython.nbformat.current import NotebookNode
from IPython.kernel import KernelManager


class NotebookError(Exception):
    pass


class NotebookRunner(object):
    # The kernel communicates with mime-types while the notebook
    # uses short labels for different cell types. We'll use this to
    # map from kernel types to notebook format types.

    MIME_MAP = {
        'image/jpeg': 'jpeg',
        'image/png': 'png',
        'text/plain': 'text',
        'text/html': 'html',
        'text/latex': 'latex',
        'application/javascript': 'html',
        'image/svg+xml': 'svg',
    }


    def __init__(self, nb, pylab=False, mpl_inline=False, working_dir = None):
        self.km = KernelManager()

        args = []

        if pylab:
<<<<<<< HEAD
            args.append('--pylab=inline')
        elif mpl_inline:
            args.append('--matplotlib=inline')

        cwd = os.getcwd()

        if working_dir:
            os.chdir(working_dir)

        self.km.start_kernel(extra_arguments = args)
        
        os.chdir(cwd)
=======
            self.km.start_kernel(extra_arguments=['--pylab=inline'])
            logging.warn('--pylab is deprecated and will be removed in a future version')
        elif mpl_inline:
            self.km.start_kernel(extra_arguments=['--matplotlib=inline'])
            logging.warn('--matplotlib is deprecated and will be removed in a future version')
        else:
            self.km.start_kernel()
>>>>>>> 3b044303

        if platform.system() == 'Darwin':
            # There is sometimes a race condition where the first
            # execute command hits the kernel before it's ready.
            # It appears to happen only on Darwin (Mac OS) and an
            # easy (but clumsy) way to mitigate it is to sleep
            # for a second.
            sleep(1)

        self.kc = self.km.client()
        self.kc.start_channels()

        self.shell = self.kc.shell_channel
        self.iopub = self.kc.iopub_channel
        
        self.nb = nb
        

    def __del__(self):
        self.kc.stop_channels()
        self.km.shutdown_kernel(now=True)


    def run_cell(self, cell):
        '''
        Run a notebook cell and update the output of that cell in-place.
        '''
        logging.info('Running cell:\n%s\n', cell.input)
        self.shell.execute(cell.input)
        reply = self.shell.get_msg()
        status = reply['content']['status']
        if status == 'error':
            traceback_text = 'Cell raised uncaught exception: \n' + \
                '\n'.join(reply['content']['traceback'])
            logging.info(traceback_text)
        else:
            logging.info('Cell returned')

        outs = list()
        while True:
            try:
                msg = self.iopub.get_msg(timeout=1)
                if msg['msg_type'] == 'status':
                    if msg['content']['execution_state'] == 'idle':
                        break
            except Empty:
                # execution state should return to idle before the queue becomes empty,
                # if it doesn't, something bad has happened
                raise

            content = msg['content']
            msg_type = msg['msg_type']

            # IPython 3.0.0-dev writes pyerr/pyout in the notebook format but uses
            # error/execute_result in the message spec. This does the translation
            # needed for tests to pass with IPython 3.0.0-dev
            notebook3_format_conversions = {
                'error': 'pyerr',
                'execute_result': 'pyout'
            }
            msg_type = notebook3_format_conversions.get(msg_type, msg_type)

            out = NotebookNode(output_type=msg_type)

            if 'execution_count' in content:
                cell['prompt_number'] = content['execution_count']
                out.prompt_number = content['execution_count']

            if msg_type in ('status', 'pyin', 'execute_input'):
                continue
            elif msg_type == 'stream':
                out.stream = content['name']
                out.text = content['data']
                #print(out.text, end='')
            elif msg_type in ('display_data', 'pyout'):
                for mime, data in content['data'].items():
                    try:
                        attr = self.MIME_MAP[mime]
                    except KeyError:
                        raise NotImplementedError('unhandled mime type: %s' % mime)

                    setattr(out, attr, data)
                #print(data, end='')
            elif msg_type == 'pyerr':
                out.ename = content['ename']
                out.evalue = content['evalue']
                out.traceback = content['traceback']

                #logging.error('\n'.join(content['traceback']))
            elif msg_type == 'clear_output':
                outs = list()
                continue
            else:
                raise NotImplementedError('unhandled iopub message: %s' % msg_type)
            outs.append(out)
        cell['outputs'] = outs

        if status == 'error':
            raise NotebookError(traceback_text)


    def iter_code_cells(self):
        '''
        Iterate over the notebook cells containing code.
        '''
        for ws in self.nb.worksheets:
            for cell in ws.cells:
                if cell.cell_type == 'code':
                    yield cell


    def run_notebook(self, skip_exceptions=False):
        '''
        Run all the cells of a notebook in order and update
        the outputs in-place.

        If ``skip_exceptions`` is set, then if exceptions occur in a cell, the
        subsequent cells are run (by default, the notebook execution stops).
        '''
        for cell in self.iter_code_cells():
            try:
                self.run_cell(cell)
            except NotebookError:
                if not skip_exceptions:
                    raise
<|MERGE_RESOLUTION|>--- conflicted
+++ resolved
@@ -42,10 +42,11 @@
         args = []
 
         if pylab:
-<<<<<<< HEAD
             args.append('--pylab=inline')
+            logging.warn('--pylab is deprecated and will be removed in a future version')
         elif mpl_inline:
             args.append('--matplotlib=inline')
+            logging.warn('--matplotlib is deprecated and will be removed in a future version')
 
         cwd = os.getcwd()
 
@@ -55,15 +56,6 @@
         self.km.start_kernel(extra_arguments = args)
         
         os.chdir(cwd)
-=======
-            self.km.start_kernel(extra_arguments=['--pylab=inline'])
-            logging.warn('--pylab is deprecated and will be removed in a future version')
-        elif mpl_inline:
-            self.km.start_kernel(extra_arguments=['--matplotlib=inline'])
-            logging.warn('--matplotlib is deprecated and will be removed in a future version')
-        else:
-            self.km.start_kernel()
->>>>>>> 3b044303
 
         if platform.system() == 'Darwin':
             # There is sometimes a race condition where the first
