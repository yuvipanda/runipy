--- conflicted
+++ resolved
@@ -1,17 +1,12 @@
 
-<<<<<<< HEAD
 from __future__ import print_function
 
-from Queue import Empty
-=======
 try:
     # python 2
     from Queue import Empty
 except:
     # python 3
     from queue import Empty
-
->>>>>>> 2cd0d584
 import platform
 from time import sleep
 import logging
